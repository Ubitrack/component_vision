/*
 * Ubitrack - Library for Ubiquitous Tracking
 * Copyright 2006, Technische Universitaet Muenchen, and individual
 * contributors as indicated by the @authors tag. See the 
 * copyright.txt in the distribution for a full listing of individual
 * contributors.
 *
 * This is free software; you can redistribute it and/or modify it
 * under the terms of the GNU Lesser General Public License as
 * published by the Free Software Foundation; either version 2.1 of
 * the License, or (at your option) any later version.
 *
 * This software is distributed in the hope that it will be useful,
 * but WITHOUT ANY WARRANTY; without even the implied warranty of
 * MERCHANTABILITY or FITNESS FOR A PARTICULAR PURPOSE. See the GNU
 * Lesser General Public License for more details.
 *
 * You should have received a copy of the GNU Lesser General Public
 * License along with this software; if not, write to the Free
 * Software Foundation, Inc., 51 Franklin St, Fifth Floor, Boston, MA
 * 02110-1301 USA, or see the FSF site: http://www.fsf.org.
 */


/**
 * @ingroup vision_components
 * @file
 * Finding the edges of a chessboard in an image
 *
 * @author Daniel Muhra <muhra@in.tum.de>
 * @author Christian Waechter <christian.waechter@in.tum.de>
 */

#include <utDataflow/Component.h>
#include <utDataflow/PushConsumer.h>
#include <utDataflow/PullConsumer.h>
#include <utDataflow/PushSupplier.h>
#include <utDataflow/ComponentFactory.h>
#include <utMeasurement/Measurement.h>
#include <utMath/Vector.h>
#include <utUtil/Exception.h>

// std
#include <fstream>
#include <sstream>

// OpenCV
#include <utVision/Image.h>
#include <opencv/cv.h>
#include <opencv2/calib3d/calib3d_c.h> 
 
// boost
#include <boost/scoped_array.hpp>

//Log4Ccpp
#include <log4cpp/Category.hh>
static log4cpp::Category& logger( log4cpp::Category::getInstance( "Ubitrack.Vision.ChessboardFunctions" ) );
namespace Ubitrack { namespace Vision {

/**
 * @ingroup vision_components
 * Chessboard detection component.
 * This class contains a chessboard detection implemented as a \c TriggerComponent.
 *
 * @par Input Ports
 * PushConsumer< Measurement
Measurement::ImageMeasurement > of name "Input", accepts only greyscale images
 *
 * @par Output Ports
 * PushSupplier<Measurement::PositionList2> with name "Output".
 * PushSupplier<ImageMeasurement> with name "DebugImage".
 *
 * @par Configuration
 * \c chessBoardHeight: number of edges the chessboard has (height). 
 * \c chessBoardWidth: number of edges the chessboard has (width).
 * \c Debug: if set to 1, image output is enabled.
 *
 * @par Operation
 * The component returns an vector of 2D coordinates which represents the edges of an given chessboard
 *
 * @par Example Configuration
 * \verbatim 
<Pattern name="ChessBoardTracking" id="someId">
	<Input>
		<Node name="ChessBoard" id="someId">
			<Attribute name="chessBoardHeight" value="6"/>
			<Attribute name="chessBoardWidth" value="7"/>
			<Attribute name="chessBoardWidth" value="0.025"/>
		</Node>
		<Node name="ImagePlane" id="someId2"/>
		<Node name="Intrinsic" id="someId3"/>
		<Node name="Distortion" id="someId4"/>
		<Edge name="Image" source="ChessBoard" destination="ImagePlane" pattern-ref="..." edge-ref="..."/>
		<Edge name="Intrinsic" source="ImagePlane" destination="Intrinsic" pattern-ref="..." edge-ref="..."/>
		<Edge name="Distortion" source="ImagePlane" destination="Distortion" pattern-ref="..." edge-ref="..."/>
	</Input>
	<Output>
		<Node name="Values" id="someId5"/>
		<Node name="Consumer" id="someId6"/>
		<Edge name="Output" source="Values" destination="Consumer"/>
	</Output>
	<DataflowConfiguration>
		<UbitrackLib class="ChessBoardTracking"/>
	</DataflowConfiguration>
</Pattern> 
\endverbatim
 */
class ChessboardFunctionsComponent
	: public Dataflow::Component
{
public:
	/**
	 * Standard component constructor.
	 *
	 * @param sName Unique name of the component.
	 * @param cfg ComponentConfiguration containing all configuration.
	 */
	ChessboardFunctionsComponent( const std::string& sName, boost::shared_ptr< Graph::UTQLSubgraph > pCfg )
		: Dataflow::Component( sName )
		, m_grid_type( 0 )
		, m_width( 0 )
		, m_height( 0 )
		, m_sizeX( 0 )
		, m_sizeY( 0 )
		, m_edges( 0 )
		, m_scaleFactor( 0 )
		, m_normalize ( false )
		, m_inPort( "Image", *this, boost::bind( &ChessboardFunctionsComponent::pushImage, this, _1 ) )
		, m_intrinsicPort( "Intrinsic", *this )
		, m_distortionPort( "Distortion", *this )
		// the old files ChessBoardDetection and ChessBoardTracking used the same name "Output" for their different Output Ports
		// that's why here is a distinction for the name
		, m_outPosePort( ( 0 == pCfg->m_DataflowClass.compare( 0, 18, "ChessBoardTracking" )  ) ? "Output" : "Pose", *this )
		, m_outPoints2DPort( ( 0 == pCfg->m_DataflowClass.compare( 0, 19, "ChessBoardDetection" )  ) ? "Output" : "Corners", *this )
		, m_outPoints3DPort(  "Corners3D", *this )
		, m_debugPort( "DebugImage", *this )
		
    {
		if(	0 == pCfg->m_DataflowClass.compare( 0, 19, "ChessBoardDetection" ) )
			LOG4CPP_ERROR( logger, "ChessBoardDetection is a deprecated Component.\nPlease switch to the newer ChessboardFunctions Component and use the according pattern." );
			
		if(	0 == pCfg->m_DataflowClass.compare( 0, 18, "ChessBoardTracking" ) )
			LOG4CPP_ERROR( logger, "ChessBoardTracking is a deprecated Component.\nPlease switch to the newer ChessboardFunctions Component and use the according pattern." );

			
		// same stuff for the chessboard detection (very old (deprecated) + old)
		if ( pCfg->hasNode( "ChessBoard" ) )
		{
			// get height and width attributes from ChessBoard node
			Graph::UTQLSubgraph::NodePtr pCbNode = pCfg->getNode( "ChessBoard" );
			pCbNode->getAttributeData( "chessBoardHeight", m_height );
			pCbNode->getAttributeData( "chessBoardWidth", m_width );
		
			if ( m_height <= 0 || m_width <= 0  )
				UBITRACK_THROW( "Could not perform calibration grid detection, specify the number of features to detect using the chessBoardHeight, chessBoardWidth parameters." );
		
			if ( pCbNode->hasAttribute( "gridtype" ) ) // choose the type of the calibration grid
			{
				if( pCbNode->getAttributeString( "gridtype" ) == "chessboard" ) //also the default value
					m_grid_type = 0;
				if( pCbNode->getAttributeString( "gridtype" ) == "circularsymmetric" )
					m_grid_type = 1;
				if( pCbNode->getAttributeString( "gridtype" ) == "circularasymmetric" )
					m_grid_type = 2;
			}else
				LOG4CPP_WARN( logger, "Setting gridType property to type \"chessboard\" (default), no calibration grid type provided( \"chessboard\"/\"circularsymmetric\"/\"circularasymmetric\") " );
			
			
			if ( pCbNode->hasAttribute( "scaleFactor" ) ) // scalefactor for smaller images
				pCbNode->getAttributeData( "scaleFactor", m_scaleFactor );
			
		}
		
		// very new pattern, uses no own chessboard size
		// scaling was thrown away, this should be handled somewhere else
		if ( pCfg->hasNode( "CalibrationGridPoints" ) )
		{
			Graph::UTQLSubgraph::NodePtr pCbNode = pCfg->getNode( "CalibrationGridPoints" );
			pCbNode->getAttributeData( "gridPointsX", m_width );
			pCbNode->getAttributeData( "gridPointsY", m_height );
			
		
			// grid type is set to circular as default:)
			m_grid_type = 1;
			if( !pCbNode->hasAttribute( "boardType" ) )
				LOG4CPP_WARN( logger, "Setting \"boardType\" property to \"circular\" (default), supported \"boardType\"s are: \"chessboard\"/\"circular\"" )
			else
			{
				if( pCbNode->getAttributeString( "gridType" ) == "asymmetric" )
					m_grid_type = 2;
				if( pCbNode->getAttributeString( "boardType" ) == "chessboard" )
					m_grid_type = 0;
					
				LOG4CPP_INFO( logger, "Setting \"boardType\" property to \"" << pCbNode->getAttributeString( "boardType" ) << "\", supported \"boardType\"s are: \"chessboard\" and \"circular\"" );
				if( m_grid_type != 0 )
					LOG4CPP_INFO( logger, "Setting \"gridType\" property to \"" << pCbNode->getAttributeString( "gridType" ) << "\", supported \"gridTypes\"s are: \"symmetric\" and \"asymmetric\"" );
			}
		}
		
		// determine the amount of corners of the calibration grid
		m_edges = m_height * m_width;
		
		if( m_outPoints3DPort.isConnected() )
		{
		
			if( pCfg->hasNode( "ChessBoard" ) ) //old style pattern
			{
				Graph::UTQLSubgraph::NodePtr pCbNode = pCfg->getNode( "ChessBoard" );
				if ( pCbNode->hasAttribute( "xAxisLength" ) ) // overall size of xAxis
					pCbNode->getAttributeData( "xAxisLength", m_sizeX );
				m_sizeX /= ( m_width - 1 );
				
				if ( pCbNode->hasAttribute( "yAxisLength" ) ) // overall size of yAxis
					pCbNode->getAttributeData( "yAxisLength", m_sizeY );
				m_sizeY /= ( m_height - 1 );
				
				
				{	//stuff of the very old (deprecated) pattern
					if ( pCbNode->hasAttribute( "chessBoardSize" ) ) // old parameters override new ones
					{
						pCbNode->getAttributeData( "chessBoardSize", m_sizeX );
						pCbNode->getAttributeData( "chessBoardSize", m_sizeY );
					}
				}
			}
			
			if ( pCfg->hasNode( "CalibrationGridPoints" ) ) // new style pattern
			{
				Graph::UTQLSubgraph::NodePtr pCbNode = pCfg->getNode( "CalibrationGridPoints" );
				// value_type m_sizeX, m_sizeY, lastDim = 0;
				pCbNode->getAttributeData( "gridAxisLengthX", m_sizeX );
				pCbNode->getAttributeData( "gridAxisLengthY", m_sizeY );
				// pCbNode->getAttributeData( "gridThirdDimension", lastDim );
				
				Graph::UTQLSubgraph::EdgePtr edge = pCfg->getEdge( "Corners" );
				if ( edge->hasAttribute( "normalize" ) )
					if( edge->getAttributeString( "normalize" ) == "true" )
						m_normalize = true;
			}
		
			
			if ( !( m_sizeY > 0 && m_sizeX > 0 ) )
				UBITRACK_THROW( "Could not perform calibration grid detection, calibration grid axis size was not specified correctly, use the chessBoardSize, yAxisLength or xAxisLength attribute." );
			
			// prepare the object points, that always stay fix

			LOG4CPP_INFO(logger, "Generating 3D points: width:" << m_width << " height:" << m_height << " sizeX:" << m_sizeX << " sizeY:" << m_sizeY);

			objPoints.reset( new float[ 3 * m_edges ] );
			const float offset = ( m_grid_type == 2 ) ? m_sizeX / 2 : 0;
			for( int i = 0; i < m_edges ; ++i )
			{
				objPoints[ 3 * i + 0 ] = static_cast< float >( i % m_width ) * m_sizeX;
				if( ( ( i / m_width ) % 2 ) == 1 )
					objPoints[ 3 * i + 0 ] += offset;
				objPoints[ 3 * i + 1 ] = static_cast< float >( i / m_width ) * m_sizeY;
				objPoints[ 3 * i + 2 ] = 0.0;
			}
		}
    }

	/** Method that computes the result. */
	void pushImage( const Measurement::ImageMeasurement& img )
	{
	

		boost::scoped_array< CvPoint2D32f > corners( new CvPoint2D32f[ m_edges ] );
		
		int found;
		int pattern_was_found;
		if( m_scaleFactor > 0 )
		{
			/**
			Problem: cvFindChessboardCorners takes ages on large images.
			Idea: Shrink image for corner detection and do the subpixel refinement on the
			original fullsize image.
			m_scaleFactor is optional, but when specified the image is shrinked m_scaleFactor -times.
			CW@2013-06-11: there is also the shrink image component doing a similar job.
			however, I leave this in here, just changed the code to use the already existing image function
			*/
			Vision::Image::Ptr tmpa = img->Clone();
			for( int i( 0 ) ; i < m_scaleFactor; ++i ) 
				tmpa = tmpa->PyrDown();
			IplImage cvimg = tmpa->Mat();
			pattern_was_found = cvFindChessboardCorners( &cvimg, cvSize( m_width, m_height ) , corners.get(), &found, CV_CALIB_CB_ADAPTIVE_THRESH );

			// Rescale 2d measurements to original image size
			for( int i=0; i<m_edges; i++ )
			{
				corners[ i ].x *= 1<<m_scaleFactor;
				corners[ i ].y *= 1<<m_scaleFactor;
			}
		}
		else  // m_scaleFactor == 0
		{
#if CV_MAJOR_VERSION > 1 && CV_MINOR_VERSION > 2
<<<<<<< HEAD
			cv::Mat calib_image = (*img).Mat();
=======
			cv::Mat calib_image = img->Mat();
>>>>>>> 9a0f3786
			
			std::vector< cv::Point2f > centers; //( CvPoint2D32f == cv::Point2f )
			centers.reserve( m_edges ); //allocate some space for the values
			
			switch( m_grid_type ) //switch for correct detection method
			{
			case 0:
				pattern_was_found = cv::findChessboardCorners( calib_image, cvSize( m_width, m_height ), centers );
				break;
			case 1:
				pattern_was_found = cv::findCirclesGrid( calib_image, cvSize( m_width, m_height ), centers, cv::CALIB_CB_SYMMETRIC_GRID );
				break;
			case 2:
				pattern_was_found = cv::findCirclesGrid( calib_image, cvSize( m_width, m_height ), centers, cv::CALIB_CB_ASYMMETRIC_GRID );
				break;
			default:
				LOG4CPP_ERROR( logger, "Cannot perform calibration grid detection, the type of the calibration grid is not specified correctly." );
			}
			//assign the values to the other array again -> will get better with c++11
			if( pattern_was_found )
			{
				found = m_edges;
				for( int i( 0 ); i < m_edges; ++i )
					corners[ i ] = centers[ i ];
			}
			
#else
            IplImage cvimg = img->Mat();

			std::vector< cv::Point2f > centers; //( CvPoint2D32f == cv::Point2f )
			centers.reserve(m_edges); //allocate some space for the values

			switch (m_grid_type) //switch for correct detection method
			{
			case 0:				
				pattern_was_found = cvFindChessboardCorners(&cvimg, cvSize(m_width, m_height), corners.get(), &found, CV_CALIB_CB_ADAPTIVE_THRESH);
				break;
			case 1:
				
				pattern_was_found = cv::findCirclesGrid(img->Mat(), cvSize(m_width, m_height), centers, cv::CALIB_CB_SYMMETRIC_GRID);
				break;
			case 2:
				pattern_was_found = cv::findCirclesGrid(img->Mat(), cvSize(m_width, m_height), centers, cv::CALIB_CB_ASYMMETRIC_GRID);
				break;
			default:
				LOG4CPP_ERROR(logger, "Cannot perform calibration grid detection, the type of the calibration grid is not specified correctly.");
			}

			switch (m_grid_type) //switch for correct detection method
			{
			case 1:
			case 2:
				if (pattern_was_found)
				{
					found = m_edges;
					for (int i(0); i < m_edges; ++i)
						corners[i] = centers[i];
				}				
			}

			
#endif
		}
		
		if( pattern_was_found && found == m_edges )
		{
			if( m_grid_type == 0 ) {
				IplImage cvimg = img->Mat();
				cvFindCornerSubPix( &cvimg, corners.get(), m_edges, cvSize( 10, 10 ), cvSize( -1, -1 ), cvTermCriteria( CV_TERMCRIT_ITER, 10, 0.1f ) );
			}

			/** copies all values into OpenCV compatible formats */
			boost::scoped_array< float > imgPoints( new float[ 2 * m_edges ] );
			CvMat image_points = cvMat ( m_edges, 2, CV_32F, imgPoints.get() );
			CvMat object_points = cvMat ( m_edges, 3, CV_32F, objPoints.get() );



			if( img->origin() ) // == IPL_ORIGIN_BL
			{
				LOG4CPP_DEBUG( logger, "Origin flag set" );
				
				for( int i = 0; i < m_edges ; ++i )
				{
					imgPoints[ 2 * i     ] = corners[ i ].x;
					imgPoints[ 2 * i + 1 ] = corners[ i ].y;
				}
			}
			else // == IPL_ORIGIN_TL
			{
				LOG4CPP_DEBUG( logger, "Origin flag NOT set, mirror y-coordinates" );
				
				for( int i = 0; i < m_edges ; ++i )
				{
					/* Commented out by Peter Keitler on 23.11.2011:
					It is enough here to flip the y-coordinates (as the two lines below do). 
					OpenCV takes care of providing the proper sequence
					of points already! This does not depend on the origin of the image, but on the physical layout of the
					checkerboard. If the latter is unique, as e.g. for 5x7 checkerboards, then the first detected
					corner will always reside in the same checkerboard corner, regardless imaging parameters, and 
					corners will always be detected row-by-row. */
					/*
					CW@2013-06-11 still the problem exists that whenever you use the chessboard for tracking it will
					result in a different pose for the chessboard depending on the image orientation.
					If you want to have the chessboard-origin always at the same chessboard corner uncomment the following code:
					*/
					/* Yuta Itoh on 19th May 2014
                    In case of the image origin is flipped, I had to switch the 2D marker points as 
                    in the following CHESSBOARD_FLIP section. For keeping a consistent corner images,
					the second CHESSBOARD_FLIP section is also needed.
					*/
#define CHESSBOARD_FLIP			
#ifdef CHESSBOARD_FLIP
					int index = ( m_height - 1 ) * m_width - i + ( ( i % m_width ) << 1 );
					//equivalent to:
					// int index = ( m_height - ( i / m_width ) - 1 ) * m_width + ( i % m_width );
					// int index = ( m_height * m_width - m_width - i ) + ( i % m_width ) + ( i % m_width );
					// int index = ( m_height - 1 ) * m_width - i + ( i % m_width ) + ( i % m_width );
					// int index = ( m_height - 1 ) * m_width - i + 2 * ( i % m_width );
				
					imgPoints[ 2 * index     ] = corners[ i ].x;
					imgPoints[ 2 * index + 1 ] = ( img->height() - 1 - corners[ i ].y );
#else				
					imgPoints[ 2 * i     ] = corners[ i ].x;
					imgPoints[ 2 * i + 1 ] = img->height() - 1 - corners[ i ].y;
#endif
					LOG4CPP_TRACE( logger, "point: " << corners[i].x << ", " << corners[i].y );
				}

				// for showing consistent corner images
#ifdef CHESSBOARD_FLIP
				for( int i = 0; i < m_edges ; ++i )
				{
					corners[ i ].x = imgPoints[ 2 * i     ];
					corners[ i ].y = img->height() - 1 - imgPoints[ 2 * i +1  ];
				}
#else
				// do the same?
#endif
			}
			
			if( m_outPoints2DPort.isConnected() )
			{
				std::vector< Math::Vector< double, 2 > > positions;
				positions.reserve( m_edges );
				if (m_normalize)				{
					LOG4CPP_INFO(logger, "Send normalized 2d coordinates");
					for (int i = 0; i < m_edges; ++i)
						positions.push_back(Math::Vector< double, 2 >(imgPoints[2 * i] / (img->width() - 1), imgPoints[2 * i + 1] / (img->height() - 1)));
				}
					
				else {
					LOG4CPP_INFO(logger, "Send raw 2d coordinates");
					for (int i = 0; i < m_edges; ++i)
						positions.push_back(Math::Vector< double, 2 >(imgPoints[2 * i], imgPoints[2 * i + 1]));
				}
					
							
				m_outPoints2DPort.send( Measurement::PositionList2( img.time(), positions ) );
			}
			
			if( m_outPoints3DPort.isConnected() )
			{
				std::vector< Math::Vector< double, 3 > > positions;
				
				positions.reserve( m_edges );
				for( int i = 0; i < m_edges; ++i )
					positions.push_back( Math::Vector< double, 3 >( objPoints[ 2*i ], objPoints[ 2*i+1 ], objPoints[ 2*i+2 ] ) );

				m_outPoints3DPort.send( Measurement::PositionList( img.time(), positions ) );
			}
			
			if( m_outPosePort.isConnected() )
			{
				float disVal[4];
				CvMat distortion_coeffs = cvMat( 4, 1, CV_32FC1, disVal );
				try
				{
					Math::Vector< double, 4 > distortion = *m_distortionPort.get( img.time() );
					disVal[ 0 ] = static_cast< float > ( distortion( 0 ) );
					disVal[ 1 ] = static_cast< float > ( distortion( 1 ) );
					disVal[ 2 ] = static_cast< float > ( distortion( 2 ) );
					disVal[ 3 ] = static_cast< float > ( distortion( 3 ) );
				}
				catch( const Ubitrack::Util::Exception& )
				{
					disVal[ 0 ] = disVal[ 1 ] = disVal[ 2 ] = disVal[ 3 ] = 0.0f;
				}
				
				float intrVal[9];
				CvMat intrinsic_matrix = cvMat ( 3, 3, CV_32FC1, intrVal );
				try
				{
					// compensate for left-handed OpenCV coordinate frame
					Math::Matrix< double, 3, 3 > intrinsic =  *m_intrinsicPort.get( img.time() );
					intrVal[ 0 ] = static_cast< float > ( intrinsic( 0, 0 ) );
					intrVal[ 1 ] = static_cast< float > ( intrinsic( 0, 1 ) );
					intrVal[ 2 ] = static_cast< float > ( intrinsic( 0, 2 ) ) * -1.0f ;
					intrVal[ 3 ] = static_cast< float > ( intrinsic( 1, 0 ) );
					intrVal[ 4 ] = static_cast< float > ( intrinsic( 1, 1 ) );
					intrVal[ 5 ] = static_cast< float > ( intrinsic( 1, 2 ) ) * -1.0f ;
					intrVal[ 6 ] = static_cast< float > ( intrinsic( 2, 0 ) );
					intrVal[ 7 ] = static_cast< float > ( intrinsic( 2, 1 ) );
					intrVal[ 8 ] = static_cast< float > ( intrinsic( 2, 2 ) ) * -1.0f ;
				}
				catch( const Ubitrack::Util::Exception& )
				{
					intrVal[ 0 ] = intrVal[ 4 ] = 650.0f;
					intrVal[ 2 ] = static_cast< float > ( ( img->width() - 1 ) >> 2 );
					intrVal[ 5 ] = static_cast< float > ( ( img->height() - 1 ) >> 2 );
					intrVal[ 8 ] = 1.0f;
					intrVal[ 1 ] = intrVal[ 3 ] = intrVal[ 6 ] = intrVal[ 7 ] = 0.0f;
				}

				// Commented out by Peter Keitler on Sept 6, 2011:
				// This statement is redundant as 2D coordinates are flipped above, already
				// (see code directly after cvFindCornerSubPix() )
				/*
				// compensate if origin==0
				if ( !( img->origin ) )
				{
					intrVal[5] = img->height - 1 - intrVal[5];
					disVal[2] *= -1.0;
				}
				*/

				/** rotation and translation vectors for OpenCV  output */
				float m_current_rot_vector[3];	
				CvMat current_rot_vec = cvMat( 1, 3, CV_32FC1, m_current_rot_vector );
				
				float m_current_translation_vector[3];	
				CvMat current_trans_vec = cvMat (3, 1, CV_32FC1, m_current_translation_vector);

				/** actual computation */
				cvFindExtrinsicCameraParams2(
							&object_points,
							&image_points,
							&intrinsic_matrix,
							&distortion_coeffs,
							&current_rot_vec,
							&current_trans_vec);


				/** convert rotation vector into a matrix */
				float m_current_rotation_matrix[9];
				CvMat current_rot_mat = cvMat ( 3, 3, CV_32FC1, m_current_rotation_matrix);
				
				cvRodrigues2( &current_rot_vec , &current_rot_mat);

				/** copying into Ubitrack formats */
				double rot_mat[ 9 ];

				for( int i = 0; i < 9; ++i )
					rot_mat[ i ] = double( m_current_rotation_matrix[ i ] ); 

				/** conversion to right-handed coordinate-system */
				Math::Vector< double, 3 > trans( m_current_translation_vector[0], m_current_translation_vector[1], -m_current_translation_vector[2] );
				Math::Matrix< double, 3, 3 > rot( rot_mat );
				
				rot( 2, 0 ) = - rot( 2, 0 );
				rot( 2, 1 ) = - rot( 2, 1 );
				rot( 0, 2 ) = - rot( 0, 2 );
				rot( 1, 2 ) = - rot( 1, 2 );

				Math::Pose pose( Math::Quaternion(rot), trans );
				
				m_outPosePort.send( Measurement::Pose( img.time(), pose ) );
			}
		}
		
		// debug image
		if( m_debugPort.isConnected() )
		{
			boost::shared_ptr< Image > debugImg;

			if( img->channels() == 1 )
				debugImg = img->CvtColor( CV_GRAY2RGB, 3 );
			else
				debugImg = img->Clone();

			debugImg->set_origin(img->origin()); // it should not flip.....			
			IplImage dbgImg = debugImg->Mat();
			dbgImg.origin = img->origin();			
			cvDrawChessboardCorners( &dbgImg, cvSize(m_width, m_height), corners.get(), m_edges, pattern_was_found);

			m_debugPort.send( Measurement::ImageMeasurement( img.time(), debugImg ) );
		}
    }

protected:	

	/** specifies the type of the grid (corners, (asymetric-)circles */
	int m_grid_type;
	
	/** number of inner corners in x-direction ( equals width or rows ) */
	int m_width;
	
	/** number of inner corners in y-direction ( equals height or columns ) */
	int m_height;
	
	/** stepsize in x-direction ( equals width or rows ) */
	float m_sizeX;
	
	/** stepsize in y-direction ( equals height or columns ) */
	float m_sizeY;
	
	/** number of inner corners */
	int m_edges;

	/** number of pyrDown before chessboard detection */
	int m_scaleFactor;
	
	bool m_normalize;
	
	/** the chessboard's object points */
	boost::scoped_array< float > objPoints;
	
	/** Image to search for chessboard corners. */
	Dataflow::PushConsumer< Measurement::ImageMeasurement > m_inPort;
	
	/** Intrinsic matrix for chessboard tracking*/
	Dataflow::PullConsumer< Measurement::Matrix3x3 > m_intrinsicPort;
	
	/** distortion parameters for chessboard tracking */
	Dataflow::PullConsumer< Measurement::Vector4D > m_distortionPort;
	
	/** pose of the calibration board */
	Dataflow::PushSupplier< Measurement::Pose > m_outPosePort;
	
	/** Chessboard Corners in image coordinates */
	Dataflow::PushSupplier< Measurement::PositionList2 > m_outPoints2DPort;
	
	/** Chessboard Corners in object coordinates */
	Dataflow::PushSupplier< Measurement::PositionList > m_outPoints3DPort;
	
	/** Image for debugging purposes */
	Dataflow::PushSupplier< Measurement::ImageMeasurement > m_debugPort;
};


UBITRACK_REGISTER_COMPONENT( Dataflow::ComponentFactory* const cf )
{
	cf->registerComponent< ChessboardFunctionsComponent > ( "ChessboardFunctions" );
	//Deprecated, just for compatibility:
	cf->registerComponent< ChessboardFunctionsComponent > ( "ChessBoardTracking" );
	cf->registerComponent< ChessboardFunctionsComponent > ( "ChessBoardDetection" );	
}

} } // namespace Ubitrack::Components<|MERGE_RESOLUTION|>--- conflicted
+++ resolved
@@ -294,11 +294,8 @@
 		else  // m_scaleFactor == 0
 		{
 #if CV_MAJOR_VERSION > 1 && CV_MINOR_VERSION > 2
-<<<<<<< HEAD
-			cv::Mat calib_image = (*img).Mat();
-=======
+
 			cv::Mat calib_image = img->Mat();
->>>>>>> 9a0f3786
 			
 			std::vector< cv::Point2f > centers; //( CvPoint2D32f == cv::Point2f )
 			centers.reserve( m_edges ); //allocate some space for the values
