--- conflicted
+++ resolved
@@ -52,7 +52,6 @@
 #define USE_UMAT
 #endif
 
-#endif
 
 #ifdef USE_UMAT
 #include <utVision/OpenCLManager.h>
@@ -62,9 +61,7 @@
 #else
     #include "CL/cl_gl.h"
 	#ifdef WIN32
-// DirectX support is disabled for now
-// specifically, because it requires NVIDIA OpenCL
-//		#include <CL/cl_d3d11_ext.h>
+		#include <CL/cl_d3d11_ext.h>
 	#endif
 #endif
 
@@ -78,13 +75,9 @@
 // #define WITH_DIRECTX11_TEXTURE_UPDATE 1
 // #endif
 
-<<<<<<< HEAD
 // #ifdef WITH_DIRECTX11_TEXTURE_UPDATE
 // #include <d3d11.h>
 // #endif
-=======
-
->>>>>>> 9a0f3786
 
 #include <opencv/highgui.h>
 
@@ -215,12 +208,8 @@
 				// 	LOG4CPP_ERROR(m_logger, "GetDevice == NULL");
 				// }
 
-<<<<<<< HEAD
-				// oclManager.initializeDirectX(device);
-=======
 				LOG4CPP_INFO(m_logger, "call initializeDirectX");
 				oclManager.initializeDirectX(device);
->>>>>>> 9a0f3786
 
 			
 
@@ -286,19 +275,11 @@
 		
 			if (useOpenGL)
 				updateTextuteOpenGL(textureID);
-// DirectX support is disabled for now
-// specifically, because it requires NVIDIA OpenCL
-//#ifdef WITH_DIRECTX11_TEXTURE_UPDATE
+#ifdef WITH_DIRECTX11_TEXTURE_UPDATE
 			else
-<<<<<<< HEAD
-				throw std::runtime_error("DirectX currently not supported.");
-//				updateTextureDirectX11(textureID);
-//#endif
-=======
 				updateTextureDirectX11CPU(textureID);
 				//updateTextureDirectX11(textureID);
 #endif
->>>>>>> 9a0f3786
 		
 			currentImage.reset();
 		}
@@ -402,114 +383,58 @@
 #endif
 	}
 
-// DirectX support is disabled for now
-// specifically, because it requires NVIDIA OpenCL
-// #ifdef WITH_DIRECTX11_TEXTURE_UPDATE
-// #ifdef USE_UMAT
-// void updateTextureDirectX11(Measurement::Timestamp texturePtr)
-// {
-// 	LOG4CPP_DEBUG(m_logger, "updateTextureD11");
-// 	boost::shared_ptr< Vision::Image > sourceImage;
-
-// 	if (currentImage->channels() == 4){
-// 		LOG4CPP_DEBUG(m_logger, "image correct channels");
-// 		sourceImage = currentImage;			
-// 	}
-// 	else if(currentImage->channels() == 3){
-// 		if (convertedImage.get() == 0){
-// 			convertedImage.reset(new Vision::Image(currentImage->width(), currentImage->height(), 4));
-// 		}
-// 		LOG4CPP_DEBUG(m_logger, "convert image");
-// 		cv::cvtColor(currentImage->uMat(), convertedImage->uMat(), cv::COLOR_BGR2RGBA);			
-// 		sourceImage = convertedImage;
-// 	}
-// 	else if(currentImage->channels() == 1 && currentImage->uMat().type() != CV_32FC1)
-// 	{
-// 		if (convertedImage.get() == 0){
-// 			LOG4CPP_INFO(m_logger, "create buffer image");
-// 			convertedImage.reset(new Vision::Image(currentImage->width(), currentImage->height(), 1));
-// 		}
-// 		currentImage->uMat().convertTo(convertedImage->uMat(), CV_32FC1, 1.0/255.0);
-// 		sourceImage = convertedImage;
-// 	}
-		
-// 	cl_mem clBuffer = (cl_mem) sourceImage->uMat().handle(cv::ACCESS_READ);	
-// 	ID3D11DeviceContext* ctx = NULL;
-// 	ID3D11Device* device = NULL;
-	
-
-// 	ID3D11Texture2D* d3dtex = (ID3D11Texture2D*)texturePtr;
-// 	D3D11_TEXTURE2D_DESC desc;
-// 	d3dtex->GetDesc(&desc);
-
-// 	//recover device
-// 	d3dtex->GetDevice(&device);
-// 	if (device == NULL){
-// 		LOG4CPP_ERROR(m_logger, "GetDevice == NULL");
-// 		return;
-// 	}
-
-// 	//recover context
-// 	device->GetImmediateContext(&ctx);
-// 	if (ctx == NULL){
-// 		LOG4CPP_ERROR(m_logger, "GetImmediateContext == NULL");
-// 		return;
-// 	}
-	
-<<<<<<< HEAD
-// 	//aquire the clImage 
-// 	LOG4CPP_INFO(m_logger, "starting aquire");
-// 	cl_int err;
-	
-// 	err = clEnqueueAcquireD3D11ObjectsNV(m_commandQueue, 1, &m_clImage, 0, NULL, NULL);
-// 	if(err != CL_SUCCESS)
-// 	{
-// 		LOG4CPP_INFO( m_logger, "error at  clEnqueueAcquireGLObjects:" << err );
-// 		return;
-// 	}
-// 	LOG4CPP_INFO(m_logger, "done aquire");
-// 	size_t offset = 0; 
-// 	size_t dst_origin[3] = {0, 0, 0};
-// 	size_t region[3] = {sourceImage->width(), sourceImage->height(), 1};
-
-// 	//LOG4CPP_INFO(m_logger, "starting copy");
-// 	LOG4CPP_INFO(m_logger, "starting copy: offset: " << sourceImage->uMat().offset <<  ": "<< sourceImage->uMat().size().width << "x" << sourceImage->uMat().size().height << "x" << sourceImage->uMat().channels() );
-// 	if(sourceImage->uMat().isContinuous()){
-// 		err = clEnqueueCopyBufferToImage(m_commandQueue, clBuffer, m_clImage, 0, dst_origin, region, 0, NULL, NULL);
-// 	}
-	
-// 	if (err != CL_SUCCESS)
-// 	{
-// 		LOG4CPP_INFO( m_logger, "error at  clEnqueueCopyBufferToImage:" << err );
-// 		err = clEnqueueReleaseD3D11ObjectsNV(m_commandQueue, 1, &m_clImage, 0, NULL, NULL);
-// 		LOG4CPP_INFO(m_logger, "releasing status: " << (err == CL_SUCCESS ? "SUCCESS" : "FAILED") );
-// 		return;
-// 	}
-// 	LOG4CPP_INFO(m_logger, "starting release");
-// 	err = clEnqueueReleaseD3D11ObjectsNV(m_commandQueue, 1, &m_clImage, 0, NULL, NULL);
-// 	if(err != CL_SUCCESS) 
-// 	{
-// 		LOG4CPP_INFO( m_logger, "error at  clEnqueueReleaseGLObjects:" << err );
-// 		return;
-// 	}
-// 	LOG4CPP_INFO(m_logger, "starting to finish");
-// 	err = clFinish(m_commandQueue);
-
-// 	if (err != CL_SUCCESS)
-// 	{
-// 		LOG4CPP_INFO( m_logger, "error at  clFinish:" << err );
-// 		return;
-// 	}
-// 	static int receivedAndREnder = 0;
-// 	LOG4CPP_INFO(m_logger, "CL done: " << receivedAndREnder++);
-// }
-// #else
-// //#ifdef WITH_DIRECTX11_TEXTURE_UPDATE
-
-// 	void updateTextureDirectX11(Measurement::Timestamp texturePtr)
-// 	{
-// 		try{
-=======
+#ifdef WITH_DIRECTX11_TEXTURE_UPDATE
+#ifdef USE_UMAT
+void updateTextureDirectX11(Measurement::Timestamp texturePtr)
+{
+	LOG4CPP_DEBUG(m_logger, "updateTextureD11");
+	boost::shared_ptr< Vision::Image > sourceImage;
+
+	if (currentImage->channels() == 4){
+		LOG4CPP_DEBUG(m_logger, "image correct channels");
+		sourceImage = currentImage;			
+	}
+	else if(currentImage->channels() == 3){
+		if (convertedImage.get() == 0){
+			convertedImage.reset(new Vision::Image(currentImage->width(), currentImage->height(), 4));
+		}
+		LOG4CPP_DEBUG(m_logger, "convert image");
+		cv::cvtColor(currentImage->uMat(), convertedImage->uMat(), cv::COLOR_BGR2RGBA);			
+		sourceImage = convertedImage;
+	}
+	else if(currentImage->channels() == 1 && currentImage->uMat().type() != CV_32FC1)
+	{
+		if (convertedImage.get() == 0){
+			LOG4CPP_INFO(m_logger, "create buffer image");
+			convertedImage.reset(new Vision::Image(currentImage->width(), currentImage->height(), 1));
+		}
+		currentImage->uMat().convertTo(convertedImage->uMat(), CV_32FC1, 1.0/255.0);
+		sourceImage = convertedImage;
+	}
+		
+	cl_mem clBuffer = (cl_mem) sourceImage->uMat().handle(cv::ACCESS_READ);	
+	ID3D11DeviceContext* ctx = NULL;
+	ID3D11Device* device = NULL;
+	
+
+	ID3D11Texture2D* d3dtex = (ID3D11Texture2D*)texturePtr;
+	D3D11_TEXTURE2D_DESC desc;
+	d3dtex->GetDesc(&desc);
+
+	//recover device
+	d3dtex->GetDevice(&device);
+	if (device == NULL){
+		LOG4CPP_ERROR(m_logger, "GetDevice == NULL");
+		return;
+	}
+
+	//recover context
+	device->GetImmediateContext(&ctx);
+	if (ctx == NULL){
+		LOG4CPP_ERROR(m_logger, "GetImmediateContext == NULL");
+		return;
+	}
+	
 	//aquire the clImage 
 	//LOG4CPP_INFO(m_logger, "starting aquire");
 	cl_int err;
@@ -564,44 +489,29 @@
 	void updateTextureDirectX11CPU(Measurement::Timestamp texturePtr)
 	{
 		try{
->>>>>>> 9a0f3786
-			
-// 			LOG4CPP_INFO(m_logger, "updateTextureDirectX11");
-// 			ID3D11Resource* textureResource = (ID3D11Resource*)texturePtr;
-// 			ID3D11DeviceContext* ctx = NULL;
-// 			ID3D11Device* device = NULL;
-			
-// 			textureResource->GetDevice(&device);
-// 			if (device == NULL){
-// 				LOG4CPP_ERROR(m_logger, "GetDevice == NULL");
-// 				return;
-// 			}
-// 			device->GetImmediateContext(&ctx);
-// 			if (ctx == NULL){
-// 				LOG4CPP_ERROR(m_logger, "GetImmediateContext == NULL");
-// 				return;
-// 			}
-
-// 			ID3D11Texture2D* d3dtex = (ID3D11Texture2D*)texturePtr;
-// 			D3D11_TEXTURE2D_DESC desc;
-// 			d3dtex->GetDesc(&desc);
-
-
-
-<<<<<<< HEAD
-// 			/*LOG4CPP_INFO(m_logger, "	desc.Usage : " << desc.Usage);
-// 			LOG4CPP_INFO(m_logger, "	desc.Width : " << desc.Width << " : " <<currentImage->width);
-// 			LOG4CPP_INFO(m_logger, "	desc.Height : " << desc.Height << " : " << currentImage->height);
-// 			LOG4CPP_INFO(m_logger, "	desc.Format : " << DXGI_FORMAT_R32_SINT << " : " << desc.Format << " : " << currentImage->nChannels << " : " << currentImage->depth);
-// */
-
-
-
-
-// 			unsigned char* data = (unsigned char*)currentImage->iplImage()->imageData;
-// 			boost::shared_ptr<D3D11_BOX> box;
-// 			int bytePerRow=4;
-=======
+			
+			LOG4CPP_INFO(m_logger, "updateTextureDirectX11");
+			ID3D11Resource* textureResource = (ID3D11Resource*)texturePtr;
+			ID3D11DeviceContext* ctx = NULL;
+			ID3D11Device* device = NULL;
+			
+			textureResource->GetDevice(&device);
+			if (device == NULL){
+				LOG4CPP_ERROR(m_logger, "GetDevice == NULL");
+				return;
+			}
+			device->GetImmediateContext(&ctx);
+			if (ctx == NULL){
+				LOG4CPP_ERROR(m_logger, "GetImmediateContext == NULL");
+				return;
+			}
+
+			ID3D11Texture2D* d3dtex = (ID3D11Texture2D*)texturePtr;
+			D3D11_TEXTURE2D_DESC desc;
+			d3dtex->GetDesc(&desc);
+
+
+
 			//LOG4CPP_INFO(m_logger, "	desc.Usage : " << desc.Usage);
 			//LOG4CPP_INFO(m_logger, "	desc.Width : " << desc.Width << " : " <<currentImage->width());
 			//LOG4CPP_INFO(m_logger, "	desc.Height : " << desc.Height << " : " << currentImage->height());
@@ -614,135 +524,30 @@
 			unsigned char* data = (unsigned char*)currentImage->Mat().data;
 			boost::shared_ptr<D3D11_BOX> box;
 			int bytePerRow=4;
->>>>>>> 9a0f3786
-
-// 			if (desc.Height == currentImage->height() && desc.Width == currentImage->width()) {
-// 				LOG4CPP_INFO(m_logger, "same width and height  ");
+
+			if (desc.Height == currentImage->height() && desc.Width == currentImage->width()) {
+				LOG4CPP_INFO(m_logger, "same width and height  ");
 				
-<<<<<<< HEAD
-// 			} else{
-// 				boost::shared_ptr< Vision::Image > sourceImage;
-=======
 			} else{
 				LOG4CPP_INFO(m_logger, "different width and height  ");
 				boost::shared_ptr< Vision::Image > sourceImage;
->>>>>>> 9a0f3786
 				
-// 				bytePerRow = 4;
-// 				box.reset(new D3D11_BOX());
+				bytePerRow = 4;
+				box.reset(new D3D11_BOX());
 					
-// 				box->back = 1;
-// 				box->front = 0;
-// 				box->left = 0;
-// 				box->right = sourceImage->width();
-// 				box->bottom = 0;
-// 				box->top = sourceImage->height();				
-// 				//ctx->UpdateSubresource(d3dtex, 0, 0, data, sourceImage->width * 4, 0);
-// 			}
-
-// 			if ((desc.Format == DXGI_FORMAT_R32_SINT || desc.Format == DXGI_FORMAT_R32_TYPELESS) && currentImage->channels() == 1 && currentImage->depth() == CV_32S) {
-// 				bytePerRow = 4*currentImage->width();
-
-
-<<<<<<< HEAD
-// 				LOG4CPP_INFO(m_logger, "same byte layout, nothing to do  ");
-
-
-
-// 			}
-// 			else if (currentImage->channels() == 3) {
-// 				//LOG4CPP_INFO(m_logger, "convert else");
-// 				if (convertedImage.get() == 0){
-// 					LOG4CPP_INFO(m_logger, "create buffer image");
-// 					convertedImage.reset(new Vision::Image(currentImage->width(), currentImage->height(), 4, 8, currentImage->origin()));
-
-// 				}
-// 				//LOG4CPP_INFO(m_logger, "convert image");
-// 				cvCvtColor(currentImage.get(), convertedImage.get(), CV_BGR2RGBA);
-// 				data = (unsigned char*)convertedImage->iplImage()->imageData;
-// 				bytePerRow = 4 * currentImage->width();
-// 			}
-
-		
-
-// 			//data = new unsigned char[desc.Width*desc.Height * 4];
-// 			//FillTextureFromCode(desc.Width, desc.Height, desc.Width * 4, data);
-			
-// 			ctx->UpdateSubresource(d3dtex, 0, box.get(), data, bytePerRow, 0);
-			
-// 			//delete[] data;
-
-// 			ctx->Release();
-// 		}
-// 		catch (...) {
-// 			LOG4CPP_ERROR(m_logger, "exception");
-// 			return;
-// 		}
-		
-		
-// 	}
-
-// 	HRESULT UpdateSubresource_Workaround(
-// 		ID3D11Device *pDevice,
-// 		ID3D11DeviceContext *pDeviceContext,
-// 		ID3D11Resource *pDstResource,
-// 		UINT dstSubresource,
-// 		const D3D11_BOX *pDstBox,
-// 		const void *pSrcData,
-// 		UINT srcBytesPerElement,
-// 		UINT srcRowPitch,
-// 		UINT srcDepthPitch,
-// 		bool* pDidWorkAround)
-// 	{
-// 		HRESULT hr = S_OK;
-// 		bool needWorkaround = false;
-// 		D3D11_DEVICE_CONTEXT_TYPE contextType = pDeviceContext->GetType();
-
-// 		if (pDstBox && (D3D11_DEVICE_CONTEXT_DEFERRED == contextType))
-// 		{
-// 			D3D11_FEATURE_DATA_THREADING threadingCaps = { FALSE, FALSE };
-
-// 			hr = pDevice->CheckFeatureSupport(D3D11_FEATURE_THREADING, &threadingCaps, sizeof(threadingCaps));
-// 			if (SUCCEEDED(hr))
-// 			{
-// 				if (!threadingCaps.DriverCommandLists)
-// 				{
-// 					needWorkaround = true;
-// 				}
-// 			}
-// 		}
-
-// 		const void* pAdjustedSrcData = pSrcData;
-
-// 		if (needWorkaround)
-// 		{
-// 			D3D11_BOX alignedBox = *pDstBox;
-
-// 			// convert from pixels to blocks
-// 			if (false)
-// 			{
-// 				alignedBox.left /= 4;
-// 				alignedBox.right /= 4;
-// 				alignedBox.top /= 4;
-// 				alignedBox.bottom /= 4;
-// 			}
-
-// 			pAdjustedSrcData = ((const BYTE*)pSrcData) - (alignedBox.front * srcDepthPitch) - (alignedBox.top * srcRowPitch) - (alignedBox.left * srcBytesPerElement);
-// 		}
-
-// 		pDeviceContext->UpdateSubresource(pDstResource, dstSubresource, pDstBox, pAdjustedSrcData, srcRowPitch, srcDepthPitch);
-
-// 		if (pDidWorkAround)
-// 		{
-// 			*pDidWorkAround = needWorkaround;
-// 		}
-
-// 		return hr;
-// 	}
-
-// #endif
-// #endif
-=======
+				box->back = 1;
+				box->front = 0;
+				box->left = 0;
+				box->right = sourceImage->width();
+				box->bottom = 0;
+				box->top = sourceImage->height();				
+				//ctx->UpdateSubresource(d3dtex, 0, 0, data, sourceImage->width * 4, 0);
+			}
+
+			if ((desc.Format == DXGI_FORMAT_R32_SINT || desc.Format == DXGI_FORMAT_R32_TYPELESS) && currentImage->channels() == 1 && currentImage->depth() == CV_32S) {
+				bytePerRow = 4*currentImage->width();
+
+
 				LOG4CPP_INFO(m_logger, "4 byte layout, nothing to do  ");
 
 
@@ -850,7 +655,6 @@
 
 
 
->>>>>>> 9a0f3786
     /** log4cpp logger reference */
     log4cpp::Category& m_logger;	
 	
